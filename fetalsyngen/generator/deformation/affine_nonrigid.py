--- conflicted
+++ resolved
@@ -178,35 +178,13 @@
             zz2 (torch.Tensor): Deformed z coordinates.
             flip (bool): Whether to flip the image and segmentation.
 
-<<<<<<< HEAD
-    def apply_deformation_and_flip(
-        self, image, segmentation, output, xx2, yy2, zz2, flip
-    ):
-        """Apply the deformation and flip to the image and segmentation.
-
-        Args:
-            image (torch.Tensor): Image to deform.
-            segmentation (torch.Tensor): Segmentation to deform.
-            output (torch.Tensor): Output to deform.
-            xx2 (torch.Tensor): Deformed x coordinates.
-            yy2 (torch.Tensor): Deformed y coordinates.
-            zz2 (torch.Tensor): Deformed z coordinates.
-            flip (bool): Whether to flip the image and segmentation.
-
-=======
->>>>>>> 14c81435
         Returns:
             Deformed image, segmentation and output.
         """
         # flip the image if nessesary
         if flip:
-<<<<<<< HEAD
-            output = torch.flip(output, [0])
-            segmentation = torch.flip(segmentation, [0])
-=======
             segmentation = torch.flip(segmentation, [0])
             output = torch.flip(output, [0])
->>>>>>> 14c81435
             image = torch.flip(image, [0]) if image is not None else None
 
         if xx2 is not None:
@@ -218,10 +196,7 @@
                 image = fast_3D_interp_torch(
                     image.to(self.device), xx2, yy2, zz2, "linear"
                 )
-<<<<<<< HEAD
-=======
-
->>>>>>> 14c81435
+
         return image, segmentation, output
 
     def generate_deformation(

"""
This file contains the classes that are used to cpplate randomized acquisitions and reconstructions, as well as
boundary modifications.

- PSFReconstruction: Basic class that reconstructs the volume from the acquired slices using the PDF and the transforms given.
- Scanner: Class that simulates the acquisition of slices from a volume. Modified version from SVoRT (Xu et al. 2022.) 
    at https://github.com/daviddmc/SVoRT/blob/main/src/data/scan.py
- PSFReconstructor: Class that reconstructs the volume from the acquired slices using the PDF and the transforms given.
    Randomly applies: misregistration of a part of the slices, removal of a portion of the slices, merging of the volume with the ground truth according to a 3D
    mixture of Gaussians and smoothing of the volume.
- SimulatedBoundaries: Class that simulates the modification of the boundaries of the volume.
    Randomly applies: No masking at all, halo (like SVRTK), fuzzy boundaries.
"""

import numpy as np
import torch
import torch.nn.functional as F
from fetalsyngen.generator.artifacts.svort import (
    RigidTransform,
    mat_update_resolution,
    random_init_stack_transforms,
    reset_transform,
    slice_acquisition,
    slice_acquisition_adjoint,
    sample_motion,
    interleave_index,
    get_PSF,
    random_angle,
)
from functools import partial
from fetalsyngen.generator.artifacts.utils import mog_3d_tensor


def PSFreconstruction(transforms, slices, slices_mask, vol_mask, params):
    """
    Reconstruct the volume from the acquired slices using the PSF and the given transforms
    by calling the `slice_acquisition_adjoint` cuda method.

    """
    return slice_acquisition_adjoint(
        transforms,
        params["psf"],
        slices,
        slices_mask,
        vol_mask,
        params["volume_shape"],
        params["res_s"] / params["res_r"],
        params["interp_psf"],
        True,
    )


class Scanner:
    """
    Class that simulates the acquisition of slices from a volume.

    Samples multiple stacks of slices at various resolutions, various slice_thicnkesses and gaps.
    Adds artifacts to the simulated slices (noise, Gamma transform, signal voids) and spatial shifts.

    """

    def __init__(
        self,
        resolution_slice_fac_min,
        resolution_slice_fac_max,
        resolution_slice_max,
        slice_thickness_min,
        slice_thickness_max,
        gap_min,
        gap_max,
        min_num_stack,
        max_num_stack,
        max_num_slices,
        noise_sigma_min,
        noise_sigma_max,
        TR_min,
        TR_max,
        prob_gamma,
        gamma_std,
        prob_void,
        slice_size,
        restrict_transform: bool,
        txy: float,
        resolution_recon: float = None,
        slice_noise_threshold: float = 0.1,
    ):
        """
        Initialize the scanner with the given parameters.

        Args:
            resolution_slice_fac_min: Minimum slice resolution factor.
            resolution_slice_fac_max: Maximum slice resolution factor.
            resolution_slice_max: Maximum slice resolution.
            slice_thickness_min: Minimum slice thickness.
            slice_thickness_max: Maximum slice thickness.
            gap_min: Minimum gap between slices.
            gap_max: Maximum gap between slices.
            min_num_stack: Minimum number of stacks.
            max_num_stack: Maximum number of stacks.
            max_num_slices: Maximum number of slices.
            noise_sigma_min: Minimum noise sigma.
            noise_sigma_max: Maximum noise sigma.
            TR_min: Minimum TR.
            TR_max: Maximum TR.
            prob_gamma: Probability of applying the Gamma transform.
            gamma_std: Standard deviation of the Gamma transform.
            prob_void: Probability of applying the signal void.
            slice_size: Size of the slices.
            resolution_recon: Resolution of the reconstructed volume.
            restrict_transform: Restrict the transformation.
            txy: Translation factor.
            slice_noise_threshold: Slice noise threshold.

        """
        self.resolution_slice_fac_min = resolution_slice_fac_min
        self.resolution_slice_fac_max = resolution_slice_fac_max
        self.resolution_slice_max = resolution_slice_max
        self.slice_thickness_min = slice_thickness_min
        self.slice_thickness_max = slice_thickness_max
        self.gap_min = gap_min
        self.gap_max = gap_max
        self.min_num_stack = min_num_stack
        self.max_num_stack = max_num_stack
        self.max_num_slices = max_num_slices
        self.noise_sigma_min = noise_sigma_min
        self.noise_sigma_max = noise_sigma_max
        self.TR_min = TR_min
        self.TR_max = TR_max
        self.prob_gamma = prob_gamma
        self.gamma_std = gamma_std
        self.prob_void = prob_void
        self.slice_size = slice_size
        self.resolution_recon = resolution_recon
        self.restrict_transform = restrict_transform
        self.txy = txy
        self.slice_noise_threshold = slice_noise_threshold

    def get_resolution(self, data, genparams: dict = {}):
        """
        Resolution setting.
        - If resolution_slice_fac exists and is a list, then
            the slice resolution is uniformly sampled between
            resolution_slice_fac[0] and ...[1]*data["resolution"]
        - Else: resolution_slice = resolution_slice_fac*resolution
            if resolution_recon is set, it will be used.
            Otherwise,the resolution recon is sampled between
            data["resolution"] and resolution_slice.

        Then, the slice_thickness is either randomly sampled, same for gap.

        Args:
            data: Dictionary containing the data.
            genparams: Dictionary containing the generation parameters.

        Returns:
            dict: The updated data dictionary.
        """
        resolution = data["resolution"]
        if "resolution_slice_fac" not in genparams:
            resolution_slice = np.random.uniform(
                self.resolution_slice_fac_min * resolution,
                min(
                    self.resolution_slice_fac_max * resolution,
                    self.resolution_slice_max,
                ),
            )
        else:
            resolution_slice = genparams["resolution_slice_fac"]

        if self.resolution_recon is not None:
            data["resolution_recon"] = self.resolution_recon
        else:
            data["resolution_recon"] = np.random.uniform(resolution, resolution_slice)
        data["resolution_slice"] = resolution_slice
        if "slice_thickness" not in genparams:
            data["slice_thickness"] = np.random.uniform(
                self.slice_thickness_min, self.slice_thickness_max
            )
        else:
            data["slice_thickness"] = genparams["slice_thickness"]

        if "gap" not in genparams:
            data["gap"] = np.random.uniform(self.gap_min, self.gap_max)
        else:
            data["gap"] = genparams["gap"]

        return data

    def sample_time(self, n_slice, genparams: dict = {}):
        """
        Sample the time points for the slices.

        Args:
            n_slice: Number of slices.
            genparams: Dictionary containing the generation parameters.

        Returns:
            np.ndarray: The time points for the slices.
        """
        if "TR" not in genparams:
            TR = np.random.uniform(self.TR_min, self.TR_max)
        else:
            TR = genparams["TR"]
        return np.arange(n_slice) * TR

    def random_gamma(self, slices, genparams: dict = {}):
        """
        Apply the Gamma transform to the slices.

        Args:
            slices: The slices to apply the transform to.
            genparams: Dictionary containing the generation parameters.

        Returns:
            torch.Tensor: The transformed slices.
        """
        if np.random.rand() < self.prob_gamma:
            if "gamma" not in genparams:
                gamma = np.exp(self.gamma_std * np.random.randn(1)[0])
            else:
                gamma = genparams["gamma"]

            gamma = torch.tensor(
                gamma,
                dtype=float,
                device=slices.device,
            )
            slices = 300.0 * (slices / 300.0) ** gamma
            return slices / slices.max()
        return slices

    def add_noise(self, slices, genparams: dict = {}):
        """
        Add noise to the slices.

        Args:
            slices: The slices to add noise to.
            genparams: Dictionary containing the generation parameters.

        Returns:
            torch.Tensor: The noisy slices.
        """
        mask = slices > self.slice_noise_threshold
        masked = slices[mask]
        if "noise_sigma" not in genparams:
            sigma = np.random.uniform(self.noise_sigma_min, self.noise_sigma_max)
        else:
            sigma = genparams["noise_sigma"]
        noise1 = torch.randn_like(masked) * sigma
        noise2 = torch.randn_like(masked) * sigma
        slices[mask] = torch.sqrt((masked + noise1) ** 2 + noise2**2)
        return slices

    def signal_void(self, slices):
        """
        Apply signal voids to the slices.

        Args:
            slices: The slices to apply the signal voids to.

        Returns:
            torch.Tensor: The slices with the signal voids.
        """

        idx = torch.rand(slices.shape[0], device=slices.device) < self.prob_void

        n = idx.sum()
        if n > 0:
            h, w = slices.shape[-2:]
            y = torch.linspace(-(h - 1) / 2, (h - 1) / 2, h, device=slices.device)
            x = torch.linspace(-(w - 1) / 2, (w - 1) / 2, w, device=slices.device)
            yc = (torch.rand(n, device=slices.device) - 0.5) * (h - 1)
            xc = (torch.rand(n, device=slices.device) - 0.5) * (w - 1)

            y = y.view(1, -1, 1) - yc.view(-1, 1, 1)
            x = x.view(1, 1, -1) - xc.view(-1, 1, 1)

            theta = 2 * np.pi * torch.rand((n, 1, 1), device=slices.device)
            c = torch.cos(theta)
            s = torch.sin(theta)
            x, y = c * x - s * y, s * x + c * y

            # Re-tuning the signal drop parameters to enable larger
            # Signal drops on the images.
            a = 30 + torch.rand_like(theta) * 90
            A = torch.rand_like(theta) * 0.5 + 0.5
            sx = torch.rand_like(theta) * 30 + 39

            sy = a**2 / sx
            sx = -0.5 / sx**2
            sy = -0.5 / sy**2
            mask = 1 - A * torch.exp(sx * x**2 + sy * y**2)
            slices[idx, 0] *= mask
        return slices

    def scan(self, data, genparams: dict = {}):
        """
        Simulate the acquisition of slices from the volume.

        Args:
            data: Dictionary containing the data.
            genparams: Dictionary containing the generation parameters.

        Returns:
            dict: The updated data dictionary with simulated acquired slices.
        """
        data = self.get_resolution(data, genparams={})
        res = data["resolution"]
        res_r = data["resolution_recon"]
        res_s = data["resolution_slice"]
        s_thick = data["slice_thickness"]
        gap = data["gap"]
        device = data["volume"].device

        ## resample the ground truth if needed.
        if res_r != res:
            grids = []
            for i in range(3):
                size_new = int(data["volume"].shape[i + 2] * res / res_r)
                grid_max = (
                    (size_new - 1) * res_r / (data["volume"].shape[i + 2] - 1) / res
                )
                grids.append(
                    torch.linspace(-grid_max, grid_max, size_new, device=device)
                )
            grid = torch.stack(
                torch.meshgrid(*grids, indexing="ij")[::-1], -1
            ).unsqueeze_(0)
            volume_gt = F.grid_sample(data["volume"], grid, align_corners=True)
            seg_gt = F.grid_sample(
                data["seg"], grid, mode="nearest", align_corners=True
            )
        else:
            volume_gt = data["volume"].clone()
            seg_gt = data["seg"].clone()
        data["volume_gt"] = volume_gt
        data["seg_gt"] = seg_gt

        # Define the PSF for the acquisition and the reconstruction.
        # They can be different because the original data can be at a higher resolution
        # than the target resolution.
        psf_acq = get_PSF(
            res_ratio=(res_s / res, res_s / res, s_thick / res), device=device
        )
        psf_rec = get_PSF(
            res_ratio=(res_s / res_r, res_s / res_r, s_thick / res_r),
            device=device,
        )
        data["psf_rec"] = psf_rec
        data["psf_acq"] = psf_acq

        # Voxel size? Not sure what this defines.
        vs = data["volume"].shape

        if self.slice_size is None:
            ss = int(
                np.sqrt((vs[-1] ** 2 + vs[-2] ** 2 + vs[-3] ** 2) / 2.0) * res / res_s
            )
            ss = int(np.ceil(ss / 32.0) * 32)
        else:
            ss = self.slice_size
        ns = int(max(vs) * res / gap) + 2

        ## Define the stacks and do the transformations.
        stacks = []
        stacks_no_psf = []
        transforms = []
        transforms_gt = []
        positions = []

        num_stacks = np.random.randint(self.min_num_stack, self.max_num_stack + 1)

        rand_motion = True
        while True:
            # print(f"Generating stack : {len(stacks)}")
            # stack transformation
            transform_init = random_init_stack_transforms(
                ns, gap, self.restrict_transform, self.txy, device
            )

            ts = self.sample_time(ns)

            transform_motion = sample_motion(ts, device, rand_motion)
            # interleaved acquisition
            interleave_idx = interleave_index(
                ns,
                (np.random.randint(2, int(np.sqrt(ns)) + 1) if rand_motion else 2),
            )
            transform_motion = transform_motion[interleave_idx]
            # apply motion
            transform_target = transform_motion.compose(transform_init)

            # sample slices
            mat = mat_update_resolution(transform_target.matrix(), res_r, res)
            slices = slice_acquisition(
                mat,
                data["volume"],
                None,
                None,
                psf_acq,
                (ss, ss),
                res_s / res,
                False,
                False,
            )
            slices_no_psf = slice_acquisition(
                mat,
                data["mask"],
                None,
                None,
                get_PSF(0, device=device),
                (ss, ss),
                res_s / res,
                False,
                False,
            )
            # remove zeros
            nnz = slices_no_psf.sum((1, 2, 3))
            idx = nnz > (nnz.max() * np.random.uniform(0.1, 0.3))
            if idx.sum() == 0:
                continue
            else:
                nz = torch.nonzero(idx)
                idx[nz[0, 0] : nz[-1, 0]] = True
            slices = slices[idx]
            slices_no_psf = slices_no_psf[idx]
            transform_init = transform_init[idx]
            transform_init = reset_transform(transform_init)
            transform_target = transform_target[idx]
            # artifacts
            slices = self.random_gamma(slices)
            slices = self.add_noise(slices)
            slices = self.signal_void(slices)
            # append stack
            if (
                self.max_num_slices is not None
                and sum(st.shape[0] for st in stacks) + slices.shape[0]
                >= self.max_num_slices
            ):
                break
            stacks.append(slices)
            stacks_no_psf.append(slices_no_psf)
            transforms.append(transform_init)
            transforms_gt.append(transform_target)
            positions.append(
                torch.arange(slices.shape[0], dtype=slices.dtype, device=device)
                - slices.shape[0] // 2
            )
            if len(stacks) >= num_stacks:
                break
                # add stack index
        stacks_ids = np.random.choice(20, len(stacks), replace=False)
        positions = torch.cat(
            [
                torch.stack((positions[i], torch.full_like(positions[i], s_i)), -1)
                for i, s_i in enumerate(stacks_ids)
            ],
            0,
        )
        stacks = torch.cat(stacks, 0)
        stacks_no_psf = torch.cat(stacks_no_psf, 0)
        transforms = RigidTransform.cat(transforms)
        transforms_gt = RigidTransform.cat(transforms_gt)

        data["slice_shape"] = (ss, ss)
        data["volume_shape"] = volume_gt.shape[-3:]
        data["stacks"] = stacks
        data["stacks_no_psf"] = stacks_no_psf
        data["positions"] = positions
        data["transforms"] = transforms.matrix()
        data["transforms_angle"] = transforms
        data["transforms_gt"] = transforms_gt.matrix()
        data["transforms_gt_angle"] = transforms_gt

        data.pop("volume")
        return data


class PSFReconstructor:
    """
    Class that reconstructs the volume from the acquired slices using the PSF and the transforms given.

    Randomly applies: misregistration of a part of the slices, removal of a portion of the slices, merging of the volume with the ground truth according to a 3D MoG and smoothing of the volume.


    """

    def __init__(
        self,
        prob_misreg_slice: float,
        slices_misreg_ratio: float,
        prob_misreg_stack: float,
        txy: float,
        prob_merge: float,
        merge_ngaussians_min: int,
        merge_ngaussians_max: int,
        prob_smooth: float,
        prob_rm_slices: float,
        rm_slices_min: float,
        rm_slices_max: float,
    ):
        """
        Initialize the reconstructor with the given parameters.

        Args:
            prob_misreg_slice: Probability of misregistering a slice.
            slices_misreg_ratio: Ratio of slices to misregister.
            prob_misreg_stack: Probability of misregistering a stack.
            txy: Translation factor.
            prob_merge: Probability of merging the volume with the ground truth.
            merge_ngaussians_min: Minimum number of Gaussians for the merging.
            merge_ngaussians_max: Maximum number of Gaussians for the merging.
            prob_smooth: Probability of smoothing the volume.
            prob_rm_slices: Probability of removing slices.
            rm_slices_min: Minimum ratio of slices to remove.
            rm_slices_max: Maximum ratio of slices to remove.

        """
        self.prob_misreg_slice = prob_misreg_slice
        self.slices_misreg_ratio = slices_misreg_ratio
        self.prob_misreg_stack = prob_misreg_stack
        self.txy_stack = txy
        self.prob_merge = prob_merge
        self.merge_ngaussians_min = merge_ngaussians_min
        self.merge_ngaussians_max = merge_ngaussians_max
        self.prob_smooth = prob_smooth
        self.prob_rm_slices = prob_rm_slices
        self.rm_slices_min = rm_slices_min
        self.rm_slices_max = rm_slices_max

    def sample_seeds(self, genparams: dict = {}):
        """
        Sample the seeds for the randomization.

        Args:
            genparams: Dictionary containing the generation parameters.
        """
        self._smooth_volume_on = np.random.rand() < self.prob_smooth
        self._rm_slices_on = np.random.rand() < self.prob_rm_slices
        self._misreg_slice_on = np.random.rand() < self.prob_misreg_slice

        if "rm_slices_ratio" in genparams:
            self._rm_slices_ratio = genparams["rm_slices_ratio"]
        else:
            self._rm_slices_ratio = (
                np.random.uniform(self.rm_slices_min, self.rm_slices_max)
                if self._rm_slices_on
                else None
            )
        self._misreg_stack_on = []
        self._merge_volume_on = np.random.rand() < self.prob_merge
        if "ngaussians_merge" in genparams:
            self._ngaussians_merge = genparams["ngaussians_merge"]
        else:
            self._ngaussians_merge = np.random.randint(
                self.merge_ngaussians_min, self.merge_ngaussians_max
            )

    def get_seeds(self):
        """
        Get the dictionary of the seeds used for randomization.
        """
        return {
            "smooth_volume_on": self._smooth_volume_on,
            "rm_slices_on": self._rm_slices_on,
            "rm_slices_ratio": self._rm_slices_ratio,
            "misreg_stack_on": self._misreg_stack_on,
            "misreg_slice_on": self._misreg_slice_on,
            "merge_volume_on": self._merge_volume_on,
            "ngaussians_merge": self._ngaussians_merge,
        }

    def smooth_volume(self, volume):
        """
        Smooth the volume using a 3x3x3 convolution kernel
        """
        if self._smooth_volume_on:
            return F.conv3d(
                volume,
                torch.ones(1, 1, 3, 3, 3, device=self.device) / 27,
                padding=1,
            )
        else:
            return volume

    def misregistration_trf(self, positions, base_axisangle):
        """
        Simulate misalignment with a registration error.

        Args:
            positions: The positions of the slices.
            base_axisangle: The base axis angle.

        Returns:
            RigidTransform: The misregistered transformation.
        """
        nslices = len(positions)
        rand_angle = torch.zeros((nslices, 6)).to(self.device)
        for pos in torch.unique(positions[:, 1]):
<<<<<<< HEAD
            self._misreg_stack_on.append(np.random.rand() < self.prob_misreg_stack)
            if self._misreg_stack_on[-1]:
=======
            self._misreg_stack_on.append(
                np.random.rand() < self.prob_misreg_stack
            )
            if not self._misreg_stack_on[-1]:
>>>>>>> a671486b
                continue
            idx = torch.where(positions[:, 1] == pos)[0]

            tx = torch.ones(len(idx)).to(self.device) * np.random.uniform(
                -self.txy_stack, self.txy_stack
            )
            ty = torch.ones(len(idx)).to(self.device) * np.random.uniform(
                -self.txy_stack, self.txy_stack
            )
            rand_angle[idx, 3:] = random_angle(
                len(idx), restricted=True, device=self.device
            )
            rand_angle[idx, :3] = torch.stack((tx, ty, torch.zeros_like(tx)), -1)

        trf = RigidTransform(rand_angle, trans_first=True)

        return trf.compose(base_axisangle)

    def misregister_slices(self, trf, trf_gt):
        """
        Misregister a part of the slices based on the
        misregistration transform defined in `misregistration_trf`.

        Args:
            trf: The misregistered transformation.
            trf_gt: The ground truth transformation.
        """
        trf1 = trf.axisangle()
        trf2 = trf_gt.axisangle()
        if self._misreg_slice_on:
            idx_misreg = torch.randperm(trf2.shape[0])[
                : int(self.slices_misreg_ratio * trf2.shape[0])
            ]
            idx_misreg = idx_misreg[:1]
            trf2[idx_misreg] = trf1[idx_misreg]

        return RigidTransform(trf2, trans_first=True)

    def merge_volumes(self, vol_mask, volume, volume_gt):
        """
        Merge the reconstructed volume with the ground truth according to a 3D mixture of Gaussians.
        This allows to simulate spatially varying artifacts.

        Args:
            vol_mask: The volume mask.
            volume: The reconstructed volume.
            volume_gt: The ground truth volume.
        """
        if self._merge_volume_on:
            device = volume.device
            pos = torch.where(vol_mask.squeeze() > 0)
            idx = torch.randperm(pos[0].shape[0])[: self._ngaussians_merge]

            centers = [(pos[0][i], pos[1][i], pos[2][i]) for i in idx]
            # Tested for an image of size 256^3
            sigmas = [
                torch.clamp(20 + 10 * torch.randn(1), 5, 40).to(device)
                for _ in range(len(centers))
            ]
            weight = mog_3d_tensor(
                volume[0, 0].shape,
                centers=centers,
                sigmas=sigmas,
                device=device,
            ).view(1, 1, *volume.shape[2:])
            merged = weight * volume + (1 - weight) * volume_gt
            return merged, weight
        else:
            merged = volume

            return merged, torch.zeros_like(merged)

    def kept_slices_idx(self, nslices):
        """
        Get the indices of the slices that will be kept when removing a portion of the slices
        to be used for reconstruction.

        Args:
            nslices: The number of slices.

        Returns:
            torch.Tensor: The indices of the kept slices.
        """
        if self._rm_slices_on:
            # number of slices that will be kept.
            n = int(nslices * self._rm_slices_ratio)
            idx = torch.randperm(nslices)[n:]
            return idx
        else:
            return torch.arange(nslices)

    def recon_psf(self, data):
        """
        Reconstruct the volume using the PSF.

        Args:
            data: Dictionary containing the data.

        Returns:
            tuple[torch.Tensor, torch.Tensor]: The reconstructed volume and the mixture of Gaussians.
        """
        params = {
            "psf": data["psf_rec"],
            "slice_shape": data["slice_shape"],
            "interp_psf": True,
            "res_s": data["resolution_slice"],
            "res_r": data["resolution_recon"],
            "s_thick": data["slice_thickness"],
            "volume_shape": data["volume_shape"],
        }
        rec = partial(PSFreconstruction, slices_mask=None, vol_mask=None, params=params)
        return self.__recon_volume(data, rec)

    def __recon_volume(self, data, rec):
        """
        Reconstruct the volume using the given reconstruction function.

        Args:
            data: Dictionary containing the data.
            rec: The reconstruction function.

        Returns:
            tuple[torch.Tensor, torch.Tensor]: The reconstructed volume and the mixture of Gaussians.
        """

        self.sample_seeds()
        self.device = data["stacks"].device
        trf = self.misregister_slices(
            data["transforms_angle"], data["transforms_gt_angle"]
        )
        trf = self.misregistration_trf(data["positions"], trf)
        kept_idx = self.kept_slices_idx(data["stacks"].shape[0])
        volume = rec(trf.matrix()[kept_idx], data["stacks"][kept_idx])

        volume = self.smooth_volume(volume)
        mask = data["seg_gt"] > 0
        volume, mog = self.merge_volumes(mask, volume, data["volume_gt"])
        return volume, mog<|MERGE_RESOLUTION|>--- conflicted
+++ resolved
@@ -597,15 +597,8 @@
         nslices = len(positions)
         rand_angle = torch.zeros((nslices, 6)).to(self.device)
         for pos in torch.unique(positions[:, 1]):
-<<<<<<< HEAD
             self._misreg_stack_on.append(np.random.rand() < self.prob_misreg_stack)
-            if self._misreg_stack_on[-1]:
-=======
-            self._misreg_stack_on.append(
-                np.random.rand() < self.prob_misreg_stack
-            )
             if not self._misreg_stack_on[-1]:
->>>>>>> a671486b
                 continue
             idx = torch.where(positions[:, 1] == pos)[0]
 
